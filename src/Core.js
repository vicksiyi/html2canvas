"use strict";

var _html2canvas = {},
previousElement,
computedCSS,
html2canvas;


function h2clog(a) {
  if (_html2canvas.logging && window.console && window.console.log) {
    window.console.log(a);
  }
}

_html2canvas.Util = {};

_html2canvas.Util.backgroundImage = function (src) {

  if (/data:image\/.*;base64,/i.test( src ) || /^(-webkit|-moz|linear-gradient|-o-)/.test( src )) {
    return src;
  }

  if (src.toLowerCase().substr( 0, 5 ) === 'url("') {
    src = src.substr( 5 );
    src = src.substr( 0, src.length - 2 );
  } else {
    src = src.substr( 4 );
    src = src.substr( 0, src.length - 1 );
  }

  return src;
};

_html2canvas.Util.parseBackgroundImage = function (value) {
    var whitespace = ' \r\n\t',
        method, definition, prefix, prefix_i, block, results = [], 
        c, mode = 0, numParen = 0, quote, args;

    var appendResult = function(){
        if(method) {
            if(definition.substr( 0, 1 ) === '"') {
                definition = definition.substr( 1, definition.length - 2 );
            }
            if(definition) {
                args.push(definition);
            }
            if(method.substr( 0, 1 ) === '-' && 
                    (prefix_i = method.indexOf( '-', 1 ) + 1) > 0) {
                prefix = method.substr( 0, prefix_i);
                method = method.substr( prefix_i );
            }
            results.push({
                prefix: prefix,
                method: method.toLowerCase(),
                value: block,
                args: args
            });
        }
        args = []; //for some odd reason, setting .length = 0 didn't work in safari
        method = 
            prefix =
            definition =
            block = '';
    };

    appendResult();
    for(var i = 0, ii = value.length; i<ii; i++) {
        c = value[i];
        if(mode === 0 && whitespace.indexOf( c ) > -1){
            continue;
        }
        switch(c) {
            case '"':
                if(!quote) { 
                    quote = c;
                } 
                else if(quote === c) {
                    quote = null;
                }
                break;

            case '(':
                if(quote) { break; }
                else if(mode === 0) {
                    mode = 1;
                    block += c;
                    continue;
                } else {
                    numParen++;
                }
                break;

            case ')':
                if(quote) { break; }
                else if(mode === 1) {
                    if(numParen === 0) {
                        mode = 0;
                        block += c;
                        appendResult();
                        continue;
                    } else { 
                        numParen--; 
                    }
                }
                break;

            case ',':
                if(quote) { break; }
                else if(mode === 0) {
                    appendResult();
                    continue;
                }
                else if (mode === 1) {
                    if(numParen === 0 && !method.match(/^url$/i)) {
                        args.push(definition);
                        definition = '';
                        block += c;
                        continue;
                    }
                }
                break;
        }

        block += c;
        if(mode === 0) { method += c; }
        else { definition += c; }
    }
    appendResult();

    return results;
};

_html2canvas.Util.Bounds = function getBounds (el) {
  var clientRect,
  bounds = {};

  if (el.getBoundingClientRect){
    clientRect = el.getBoundingClientRect();


    // TODO add scroll position to bounds, so no scrolling of window necessary
    bounds.top = clientRect.top;
    bounds.bottom = clientRect.bottom || (clientRect.top + clientRect.height);
    bounds.left = clientRect.left;

    // older IE doesn't have width/height, but top/bottom instead
    bounds.width = clientRect.width || (clientRect.right - clientRect.left);
    bounds.height = clientRect.height || (clientRect.bottom - clientRect.top);

    return bounds;

  }
};

_html2canvas.Util.getCSS = function (el, attribute) {
<<<<<<< HEAD
    // return $(el).css(attribute);

    var val,
    isBackgroundSizePosition = !!attribute.match( /^background(Size|Position)$/ );
=======
  // return $(el).css(attribute);
>>>>>>> 496c8488

  var val;

  function toPX( attribute, val ) {
    var rsLeft = el.runtimeStyle && el.runtimeStyle[ attribute ],
    left,
    style = el.style;

    // Check if we are not dealing with pixels, (Opera has issues with this)
    // Ported from jQuery css.js
    // From the awesome hack by Dean Edwards
    // http://erik.eae.net/archives/2007/07/27/18.54.15/#comment-102291

    // If we're not dealing with a regular pixel number
    // but a number that has a weird ending, we need to convert it to pixels

    if ( !/^-?[0-9]+\.?[0-9]*(?:px)?$/i.test( val ) && /^-?\d/.test( val ) ) {

      // Remember the original values
      left = style.left;

      // Put in the new values to get a computed value out
      if ( rsLeft ) {
        el.runtimeStyle.left = el.currentStyle.left;
      }
      style.left = attribute === "fontSize" ? "1em" : (val || 0);
      val = style.pixelLeft + "px";

      // Revert the changed values
      style.left = left;
      if ( rsLeft ) {
        el.runtimeStyle.left = rsLeft;
      }

    }

<<<<<<< HEAD


    if ( window.getComputedStyle ) {
        if ( previousElement !== el ) {
            computedCSS = document.defaultView.getComputedStyle(el, null);
        }
        val = computedCSS[ attribute ];

        if ( isBackgroundSizePosition ) {

            val = (val.split(",")[0] || "0 0").split(" ");

            val[ 0 ] = ( val[0].indexOf( "%" ) === -1 ) ? toPX(  attribute + "X", val[ 0 ] ) : val[ 0 ];
            val[ 1 ] = ( val[1] === undefined ) ? val[0] : val[1]; // IE 9 doesn't return double digit always
            val[ 1 ] = ( val[1].indexOf( "%" ) === -1 ) ? toPX(  attribute + "Y", val[ 1 ] ) : val[ 1 ];
        } else if ( /border(Top|Bottom)(Left|Right)Radius/.test( attribute) ) {
            var arr = val.split(" ");
            if ( arr.length <= 1 ) {
                arr[ 1 ] = arr[ 0 ];
            }
            arr[ 0 ] = parseInt( arr[ 0 ], 10 );
            arr[ 1 ] = parseInt( arr[ 1 ], 10 );
            val = arr;
        }

    } else if ( el.currentStyle ) {
        // IE 9>
        if ( isBackgroundSizePosition ) {
            // Older IE uses -x and -y
            val = [ toPX(  attribute + "X", el.currentStyle[ attribute + "X" ]  ), toPX(  attribute + "Y", el.currentStyle[ attribute + "Y" ]  ) ];
        } else {

            val = toPX(  attribute, el.currentStyle[ attribute ]  );

            if (/^(border)/i.test( attribute ) && /^(medium|thin|thick)$/i.test( val )) {
                switch (val) {
                    case "thin":
                        val = "1px";
                        break;
                    case "medium":
                        val = "0px"; // this is wrong, it should be 3px but IE uses medium for no border as well.. TODO find a work around
                        break;
                    case "thick":
                        val = "5px";
                        break;
                }
            }
        }



=======
    if (!/^(thin|medium|thick)$/i.test( val )) {
      return Math.round(parseFloat( val )) + "px";
>>>>>>> 496c8488
    }

    return val;

  }


<<<<<<< HEAD
//return $(el).css(attribute);


};


function backgroundBoundsFactory( prop, el, bounds, image ) {
    // TODO add support for multi image backgrounds

    var bgposition =  _html2canvas.Util.getCSS( el, prop ) ,
    topPos,
    left,
    percentage,
    val;

    if (bgposition.length === 1){
        val = bgposition;

        bgposition = [];

        bgposition[0] = val;
        bgposition[1] = val;
=======
  if ( window.getComputedStyle ) {
    if ( previousElement !== el ) {
      computedCSS = document.defaultView.getComputedStyle(el, null);
>>>>>>> 496c8488
    }
    val = computedCSS[ attribute ];

    if ( attribute === "backgroundPosition" ) {

      val = (val.split(",")[0] || "0 0").split(" ");

      val[ 0 ] = ( val[0].indexOf( "%" ) === -1 ) ? toPX(  attribute + "X", val[ 0 ] ) : val[ 0 ];
      val[ 1 ] = ( val[1] === undefined ) ? val[0] : val[1]; // IE 9 doesn't return double digit always
      val[ 1 ] = ( val[1].indexOf( "%" ) === -1 ) ? toPX(  attribute + "Y", val[ 1 ] ) : val[ 1 ];
    } else if ( /border(Top|Bottom)(Left|Right)Radius/.test( attribute) ) {
      var arr = val.split(" ");
      if ( arr.length <= 1 ) {
        arr[ 1 ] = arr[ 0 ];
      }
      arr[ 0 ] = parseInt( arr[ 0 ], 10 );
      arr[ 1 ] = parseInt( arr[ 1 ], 10 );
      val = arr;
    }

  } else if ( el.currentStyle ) {
    // IE 9>
    if (attribute === "backgroundPosition") {
      // Older IE uses -x and -y
      val = [ toPX(  attribute + "X", el.currentStyle[ attribute + "X" ]  ), toPX(  attribute + "Y", el.currentStyle[ attribute + "Y" ]  ) ];
    } else {

      val = toPX(  attribute, el.currentStyle[ attribute ]  );

      if (/^(border)/i.test( attribute ) && /^(medium|thin|thick)$/i.test( val )) {
        switch (val) {
          case "thin":
            val = "1px";
            break;
          case "medium":
            val = "0px"; // this is wrong, it should be 3px but IE uses medium for no border as well.. TODO find a work around
            break;
          case "thick":
            val = "5px";
            break;
        }
      }
    }
  }

<<<<<<< HEAD
    return [left, topPos];
}
=======
  return val;
};
>>>>>>> 496c8488

_html2canvas.Util.BackgroundPosition = function( el, bounds, image ) {
    var result = backgroundBoundsFactory( 'backgroundPosition', el, bounds, image );
    return { left: result[0], top: result[1] };
};

<<<<<<< HEAD
_html2canvas.Util.BackgroundSize = function( el, bounds, image ) {
    var result = backgroundBoundsFactory( 'backgroundSize', el, bounds, image );
    return { width: result[1], height: result[0] };
=======
_html2canvas.Util.BackgroundPosition = function ( el, bounds, image ) {
  // TODO add support for multi image backgrounds

  var bgposition =  _html2canvas.Util.getCSS( el, "backgroundPosition" ) ,
  topPos,
  left,
  percentage,
  val;

  if (bgposition.length === 1){
    val = bgposition;

    bgposition = [];

    bgposition[0] = val;
    bgposition[1] = val;
  }

  if (bgposition[0].toString().indexOf("%") !== -1){
    percentage = (parseFloat(bgposition[0])/100);
    left =  ((bounds.width * percentage)-(image.width*percentage));
  } else {
    left = parseInt(bgposition[0],10);
  }

  if (bgposition[1].toString().indexOf("%") !== -1){
    percentage = (parseFloat(bgposition[1])/100);
    topPos =  ((bounds.height * percentage)-(image.height*percentage));
  } else {
    topPos = parseInt(bgposition[1],10);
  }

  return {
    top: topPos,
    left: left
  };
>>>>>>> 496c8488
};

_html2canvas.Util.Extend = function (options, defaults) {
  for (var key in options) {
    if (options.hasOwnProperty(key)) {
      defaults[key] = options[key];
    }
  }
  return defaults;
};


/*
 * Derived from jQuery.contents()
 * Copyright 2010, John Resig
 * Dual licensed under the MIT or GPL Version 2 licenses.
 * http://jquery.org/license
 */
_html2canvas.Util.Children = function( elem ) {


  var children;
  try {

    children = (elem.nodeName && elem.nodeName.toUpperCase() === "IFRAME") ?
    elem.contentDocument || elem.contentWindow.document : (function( array ){
      var ret = [];

      if ( array !== null ) {

        (function( first, second ) {
          var i = first.length,
          j = 0;

          if ( typeof second.length === "number" ) {
            for ( var l = second.length; j < l; j++ ) {
              first[ i++ ] = second[ j ];
            }

          } else {
            while ( second[j] !== undefined ) {
              first[ i++ ] = second[ j++ ];
            }
          }

          first.length = i;

          return first;
        })( ret, array );

      }

      return ret;
    })( elem.childNodes );

  } catch (ex) {
    h2clog("html2canvas.Util.Children failed with exception: " + ex.message);
    children = [];
  }
  return children;
};<|MERGE_RESOLUTION|>--- conflicted
+++ resolved
@@ -153,16 +153,10 @@
 };
 
 _html2canvas.Util.getCSS = function (el, attribute) {
-<<<<<<< HEAD
-    // return $(el).css(attribute);
+  // return $(el).css(attribute);
 
     var val,
     isBackgroundSizePosition = !!attribute.match( /^background(Size|Position)$/ );
-=======
-  // return $(el).css(attribute);
->>>>>>> 496c8488
-
-  var val;
 
   function toPX( attribute, val ) {
     var rsLeft = el.runtimeStyle && el.runtimeStyle[ attribute ],
@@ -197,62 +191,8 @@
 
     }
 
-<<<<<<< HEAD
-
-
-    if ( window.getComputedStyle ) {
-        if ( previousElement !== el ) {
-            computedCSS = document.defaultView.getComputedStyle(el, null);
-        }
-        val = computedCSS[ attribute ];
-
-        if ( isBackgroundSizePosition ) {
-
-            val = (val.split(",")[0] || "0 0").split(" ");
-
-            val[ 0 ] = ( val[0].indexOf( "%" ) === -1 ) ? toPX(  attribute + "X", val[ 0 ] ) : val[ 0 ];
-            val[ 1 ] = ( val[1] === undefined ) ? val[0] : val[1]; // IE 9 doesn't return double digit always
-            val[ 1 ] = ( val[1].indexOf( "%" ) === -1 ) ? toPX(  attribute + "Y", val[ 1 ] ) : val[ 1 ];
-        } else if ( /border(Top|Bottom)(Left|Right)Radius/.test( attribute) ) {
-            var arr = val.split(" ");
-            if ( arr.length <= 1 ) {
-                arr[ 1 ] = arr[ 0 ];
-            }
-            arr[ 0 ] = parseInt( arr[ 0 ], 10 );
-            arr[ 1 ] = parseInt( arr[ 1 ], 10 );
-            val = arr;
-        }
-
-    } else if ( el.currentStyle ) {
-        // IE 9>
-        if ( isBackgroundSizePosition ) {
-            // Older IE uses -x and -y
-            val = [ toPX(  attribute + "X", el.currentStyle[ attribute + "X" ]  ), toPX(  attribute + "Y", el.currentStyle[ attribute + "Y" ]  ) ];
-        } else {
-
-            val = toPX(  attribute, el.currentStyle[ attribute ]  );
-
-            if (/^(border)/i.test( attribute ) && /^(medium|thin|thick)$/i.test( val )) {
-                switch (val) {
-                    case "thin":
-                        val = "1px";
-                        break;
-                    case "medium":
-                        val = "0px"; // this is wrong, it should be 3px but IE uses medium for no border as well.. TODO find a work around
-                        break;
-                    case "thick":
-                        val = "5px";
-                        break;
-                }
-            }
-        }
-
-
-
-=======
     if (!/^(thin|medium|thick)$/i.test( val )) {
       return Math.round(parseFloat( val )) + "px";
->>>>>>> 496c8488
     }
 
     return val;
@@ -260,38 +200,14 @@
   }
 
 
-<<<<<<< HEAD
-//return $(el).css(attribute);
-
-
-};
-
-
-function backgroundBoundsFactory( prop, el, bounds, image ) {
-    // TODO add support for multi image backgrounds
-
-    var bgposition =  _html2canvas.Util.getCSS( el, prop ) ,
-    topPos,
-    left,
-    percentage,
-    val;
-
-    if (bgposition.length === 1){
-        val = bgposition;
-
-        bgposition = [];
-
-        bgposition[0] = val;
-        bgposition[1] = val;
-=======
+
   if ( window.getComputedStyle ) {
     if ( previousElement !== el ) {
       computedCSS = document.defaultView.getComputedStyle(el, null);
->>>>>>> 496c8488
     }
     val = computedCSS[ attribute ];
 
-    if ( attribute === "backgroundPosition" ) {
+    if ( isBackgroundSizePosition ) {
 
       val = (val.split(",")[0] || "0 0").split(" ");
 
@@ -301,7 +217,7 @@
     } else if ( /border(Top|Bottom)(Left|Right)Radius/.test( attribute) ) {
       var arr = val.split(" ");
       if ( arr.length <= 1 ) {
-        arr[ 1 ] = arr[ 0 ];
+              arr[ 1 ] = arr[ 0 ];
       }
       arr[ 0 ] = parseInt( arr[ 0 ], 10 );
       arr[ 1 ] = parseInt( arr[ 1 ], 10 );
@@ -310,7 +226,7 @@
 
   } else if ( el.currentStyle ) {
     // IE 9>
-    if (attribute === "backgroundPosition") {
+    if ( isBackgroundSizePosition ) {
       // Older IE uses -x and -y
       val = [ toPX(  attribute + "X", el.currentStyle[ attribute + "X" ]  ), toPX(  attribute + "Y", el.currentStyle[ attribute + "Y" ]  ) ];
     } else {
@@ -333,28 +249,14 @@
     }
   }
 
-<<<<<<< HEAD
-    return [left, topPos];
-}
-=======
   return val;
 };
->>>>>>> 496c8488
-
-_html2canvas.Util.BackgroundPosition = function( el, bounds, image ) {
-    var result = backgroundBoundsFactory( 'backgroundPosition', el, bounds, image );
-    return { left: result[0], top: result[1] };
-};
-
-<<<<<<< HEAD
-_html2canvas.Util.BackgroundSize = function( el, bounds, image ) {
-    var result = backgroundBoundsFactory( 'backgroundSize', el, bounds, image );
-    return { width: result[1], height: result[0] };
-=======
-_html2canvas.Util.BackgroundPosition = function ( el, bounds, image ) {
+
+
+function backgroundBoundsFactory( prop, el, bounds, image ) {
   // TODO add support for multi image backgrounds
 
-  var bgposition =  _html2canvas.Util.getCSS( el, "backgroundPosition" ) ,
+  var bgposition =  _html2canvas.Util.getCSS( el, prop ) ,
   topPos,
   left,
   percentage,
@@ -383,11 +285,15 @@
     topPos = parseInt(bgposition[1],10);
   }
 
-  return {
-    top: topPos,
-    left: left
-  };
->>>>>>> 496c8488
+    return [left, topPos];
+}
+_html2canvas.Util.BackgroundPosition = function( el, bounds, image ) {
+    var result = backgroundBoundsFactory( 'backgroundPosition', el, bounds, image );
+    return { left: result[0], top: result[1] };
+};
+_html2canvas.Util.BackgroundSize = function( el, bounds, image ) {
+    var result = backgroundBoundsFactory( 'backgroundSize', el, bounds, image );
+    return { width: result[1], height: result[0] };
 };
 
 _html2canvas.Util.Extend = function (options, defaults) {
