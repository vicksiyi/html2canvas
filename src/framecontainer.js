function FrameContainer(container, sameOrigin, options) {
    this.image = null;
    this.src = container;
    var self = this;
    var bounds = getBounds(container);
    this.promise = (!sameOrigin ? this.proxyLoad(options.proxy, bounds, options) : new Promise(function(resolve) {
        if (container.contentWindow.document.URL === "about:blank" || container.contentWindow.document.documentElement == null) {
            container.contentWindow.onload = container.onload = function() {
                resolve(container);
            };
        } else {
            resolve(container);
        }
    })).then(function(container) {
        return html2canvas(container.contentWindow.document.documentElement, {type: 'view', proxy: options.proxy, javascriptEnabled: options.javascriptEnabled, removeContainer: options.removeContainer});
    }).then(function(canvas) {
        return self.image = canvas;
    });
}

FrameContainer.prototype.proxyLoad = function(proxy, bounds, options) {
    var container = this.src;
<<<<<<< HEAD
    return loadUrlDocument(container.src, proxy, container.ownerDocument, bounds.width, bounds.height);
=======
    return loadUrlDocument(container.src, proxy, container.ownerDocument, bounds.width, bounds.height, options);
>>>>>>> 19777c66
};<|MERGE_RESOLUTION|>--- conflicted
+++ resolved
@@ -20,9 +20,5 @@
 
 FrameContainer.prototype.proxyLoad = function(proxy, bounds, options) {
     var container = this.src;
-<<<<<<< HEAD
-    return loadUrlDocument(container.src, proxy, container.ownerDocument, bounds.width, bounds.height);
-=======
     return loadUrlDocument(container.src, proxy, container.ownerDocument, bounds.width, bounds.height, options);
->>>>>>> 19777c66
 };