_html2canvas.Preload = function( options ) {

  var images = {
    numLoaded: 0,   // also failed are counted here
    numFailed: 0,
    numTotal: 0,
    cleanupDone: false
  },
  pageOrigin,
  methods,
  i,
  count = 0,
  element = options.elements[0] || document.body,
  doc = element.ownerDocument,
  domImages = doc.images, // TODO probably should limit it to images present in the element only
  imgLen = domImages.length,
  link = doc.createElement("a"),
  supportCORS = (function( img ){
    return (img.crossOrigin !== undefined);
  })(new Image()),
  timeoutTimer;

  link.href = window.location.href;
  pageOrigin  = link.protocol + link.host;

  function isSameOrigin(url){
    link.href = url;
    link.href = link.href; // YES, BELIEVE IT OR NOT, that is required for IE9 - http://jsfiddle.net/niklasvh/2e48b/
    var origin = link.protocol + link.host;
    return (origin === pageOrigin);
  }

  function start(){
    h2clog("html2canvas: start: images: " + images.numLoaded + " / " + images.numTotal + " (failed: " + images.numFailed + ")");
    if (!images.firstRun && images.numLoaded >= images.numTotal){
      h2clog("Finished loading images: # " + images.numTotal + " (failed: " + images.numFailed + ")");

      if (typeof options.complete === "function"){
        options.complete(images);
      }

    }
  }

  // TODO modify proxy to serve images with CORS enabled, where available
  function proxyGetImage(url, img, imageObj){
    var callback_name,
    scriptUrl = options.proxy,
    script;

    link.href = url;
    url = link.href; // work around for pages with base href="" set - WARNING: this may change the url

    callback_name = 'html2canvas_' + (count++);
    imageObj.callbackname = callback_name;

    if (scriptUrl.indexOf("?") > -1) {
      scriptUrl += "&";
    } else {
      scriptUrl += "?";
    }
    scriptUrl += 'url=' + encodeURIComponent(url) + '&callback=' + callback_name;
    script = doc.createElement("script");

    window[callback_name] = function(a){
      if (a.substring(0,6) === "error:"){
        imageObj.succeeded = false;
        images.numLoaded++;
        images.numFailed++;
        start();
      } else {
        setImageLoadHandlers(img, imageObj);
        img.src = a;
      }
      window[callback_name] = undefined; // to work with IE<9  // NOTE: that the undefined callback property-name still exists on the window object (for IE<9)
      try {
        delete window[callback_name];  // for all browser that support this
      } catch(ex) {}
      script.parentNode.removeChild(script);
      script = null;
      delete imageObj.script;
      delete imageObj.callbackname;
    };

    script.setAttribute("type", "text/javascript");
    script.setAttribute("src", scriptUrl);
    imageObj.script = script;
    window.document.body.appendChild(script);

  }

  function getImages (el) {
    el.__html2canvas__id = uid++;

    var contents = _html2canvas.Util.Children(el),
    i,
    background_image,
    background_images,
    src,
    img,
    bounds,
    elNodeType = false;

    // Firefox fails with permission denied on pages with iframes
    try {
      var contentsLen = contents.length;
      for (i = 0;  i < contentsLen; i+=1 ){
        getImages(contents[i]);
      }
    }
    catch( e ) {}

    try {
      elNodeType = el.nodeType;
    } catch (ex) {
      elNodeType = false;
      h2clog("html2canvas: failed to access some element's nodeType - Exception: " + ex.message);
    }

    if (elNodeType === 1 || elNodeType === undefined){

      // opera throws exception on external-content.html
      try {
        background_image = _html2canvas.Util.getCSS(el, 'backgroundImage');
      } catch(e) {
        h2clog("html2canvas: failed to get background-image - Exception: " + e.message);
      }
<<<<<<< HEAD

      background_images = _html2canvas.Util.parseBackgroundImage(background_image);
      for(var imageIndex = background_images.length; imageIndex-- > 0;) {
        background_image = background_images[imageIndex];

        if(!background_image || 
            !background_image.method || 
            !background_image.args || 
            background_image.args.length === 0 ) {
          continue;
        }

        if (background_image.method === 'url') {
          src = background_image.args[0];
          methods.loadImage(src);

        } else if( background_image.method.match( /\-gradient$/ ) ) {
          if(bounds === undefined) {
            bounds = _html2canvas.Util.Bounds( el );
          }

          var key = background_image.value + '/' + el.__html2canvas__id + '/' + imageIndex;
          img = _html2canvas.Generate.Gradient( background_image.value,  bounds);
=======
      if (background_image && background_image !== "1" && background_image !== "none") {
        // TODO add multi image background support

        if (/^(-webkit|-o|-moz|-ms|linear)-/.test( background_image )) {
          img = _html2canvas.Generate.Gradient(background_image, _html2canvas.Util.Bounds( el ) );
>>>>>>> 7d7deca3

          if ( img !== undefined ){
            images[ key ] = {
              img: img,
              succeeded: true
            };
            images.numTotal++;
            images.numLoaded++;
            start();
          }
        }
      }
    }
  }

  function setImageLoadHandlers(img, imageObj) {
    img.onload = function() {
      if ( imageObj.timer !== undefined ) {
        // CORS succeeded
        window.clearTimeout( imageObj.timer );
      }

      images.numLoaded++;
      imageObj.succeeded = true;
      img.onerror = img.onload = null;
      start();
    };
    img.onerror = function() {

      if (img.crossOrigin === "anonymous") {
        // CORS failed
        window.clearTimeout( imageObj.timer );

        // let's try with proxy instead
        if ( options.proxy ) {
          var src = img.src;
          img = new Image();
          imageObj.img = img;
          img.src = src;

          proxyGetImage( img.src, img, imageObj );
          return;
        }
      }


      images.numLoaded++;
      images.numFailed++;
      imageObj.succeeded = false;
      img.onerror = img.onload = null;
      start();

    };

  // TODO Opera has no load/error event for SVG images

  // Opera ninja onload's cached images
  /*
        window.setTimeout(function(){
            if ( img.width !== 0 && imageObj.succeeded === undefined ) {
                img.onload();
            }
        }, 100); // needs a reflow for base64 encoded images? interestingly timeout of 0 doesn't work but 1 does.
         */
  }



  var uid = 0, injectStyle;
  function injectPseudoElements(el) {
    var before = getPseudoElement(el, ':before'),
    after = getPseudoElement(el, ':after');
    if(!before && !after) {
      return;
    }
    if(!el.id) { 
      el.id = '__html2canvas__' + (uid++);
    }
    if(!injectStyle) {
      injectStyle = document.createElement('style');
    }

    if(before) {
      el.__html2canvas_before = before;
      injectStyle.innerHTML += '#' + el.id + ':before { content: "" !important; display: none !important; }\n';
      if(el.childNodes.length > 0) {
        el.insertBefore(before, el.childNodes[0]);
      } else {
        el.appendChild(before);
      }
    }

    if (after) {
      el.__html2canvas_after = after;
      injectStyle.innerHTML += '#' + el.id + ':after { content: "" !important; display: none !important; }\n';
      el.appendChild(after);
    }
  }

  function removePseudoElements(el) {
    var before = el.__html2canvas_before,
    after = el.__html2canvas_after;
    if(before) {
      el.__html2canvas_before = undefined;
      el.removeChild(before);
    }
    if(after) {
      el.__html2canvas_after = undefined;
      el.removeChild(after);
    }
  }

  function getPseudoElement(el, which) {
    var elStyle = window.getComputedStyle(el, which);
    if(!elStyle || !elStyle.content) { return; }

    var content = elStyle.content + '', 
    first = content.substr( 0, 1 );
    //strips quotes
    if(first === content.substr( content.length - 1 ) && first.match(/'|"/)) {
      content = content.substr( 1, content.length - 2 );
    }

    var isImage = content.substr( 0, 3 ) === 'url',
    elps = document.createElement( isImage ? 'img' : 'span' );

    elps.className = '__html2canvas__' + which.substr(1);
    Object.keys(elStyle).forEach(function(prop) {
      //skip indexed properties
      if(!isNaN(parseInt(prop, 10))) { return; }
      elps.style[prop] = elStyle[prop];
    });
    if(isImage) {
      elps.src = _html2canvas.Util.parseBackgroundImage(content)[0].args[0];
    } else {
      elps.innerHTML = content;
    }
    return elps;
  }

  methods = {
    loadImage: function( src ) {
      var img, imageObj;
      if ( src && images[src] === undefined ) {
        img = new Image();
        if ( src.match(/data:image\/.*;base64,/i) ) {
          img.src = src.replace(/url\(['"]{0,}|['"]{0,}\)$/ig, '');
          imageObj = images[src] = {
            img: img
          };
          images.numTotal++;
          setImageLoadHandlers(img, imageObj);
        } else if ( isSameOrigin( src ) || options.allowTaint ===  true ) {
          imageObj = images[src] = {
            img: img
          };
          images.numTotal++;
          setImageLoadHandlers(img, imageObj);
          img.src = src;
        } else if ( supportCORS && !options.allowTaint && options.useCORS ) {
          // attempt to load with CORS

          img.crossOrigin = "anonymous";
          imageObj = images[src] = {
            img: img
          };
          images.numTotal++;
          setImageLoadHandlers(img, imageObj);
          img.src = src;

          // work around for https://bugs.webkit.org/show_bug.cgi?id=80028
          img.customComplete = function () {
            if (!this.img.complete) {
              this.timer = window.setTimeout(this.img.customComplete, 100);
            } else {
              this.img.onerror();
            }
          }.bind(imageObj);
          img.customComplete();

        } else if ( options.proxy ) {
          imageObj = images[src] = {
            img: img
          };
          images.numTotal++;
          proxyGetImage( src, img, imageObj );
        }
      }

    },
    cleanupDOM: function(cause) {
      var img, src;
      if (!images.cleanupDone) {
        if (cause && typeof cause === "string") {
          h2clog("html2canvas: Cleanup because: " + cause);
        } else {
          h2clog("html2canvas: Cleanup after timeout: " + options.timeout + " ms.");
        }

        for (src in images) {
          if (images.hasOwnProperty(src)) {
            img = images[src];
            if (typeof img === "object" && img.callbackname && img.succeeded === undefined) {
              // cancel proxy image request
              window[img.callbackname] = undefined; // to work with IE<9  // NOTE: that the undefined callback property-name still exists on the window object (for IE<9)
              try {
                delete window[img.callbackname];  // for all browser that support this
              } catch(ex) {}
              if (img.script && img.script.parentNode) {
                img.script.setAttribute("src", "about:blank");  // try to cancel running request
                img.script.parentNode.removeChild(img.script);
              }
              images.numLoaded++;
              images.numFailed++;
              h2clog("html2canvas: Cleaned up failed img: '" + src + "' Steps: " + images.numLoaded + " / " + images.numTotal);
            }
          }
        }

        // cancel any pending requests
        if(window.stop !== undefined) {
          window.stop();
        } else if(document.execCommand !== undefined) {
          document.execCommand("Stop", false);
        }
        if (document.close !== undefined) {
          document.close();
        }
        images.cleanupDone = true;
        if (!(cause && typeof cause === "string")) {
          start();
        }
      }

      if(injectStyle) {
        injectStyle.parentNode.removeChild(injectStyle);
        injectStyle = undefined;

        [].slice.apply(element.all || element.getElementsByTagName('*'))
          .forEach(removePseudoElements);
      }
    },

    renderingDone: function() {
      if (timeoutTimer) {
        window.clearTimeout(timeoutTimer);
      }
    }
  };

  if (options.timeout > 0) {
    timeoutTimer = window.setTimeout(methods.cleanupDOM, options.timeout);
  }

  [].slice.apply(element.all || element.getElementsByTagName('*'))
      .forEach(injectPseudoElements);
  if(injectStyle) {
    element.appendChild(injectStyle);
  }


  h2clog('html2canvas: Preload starts: finding background-images');
  images.firstRun = true;

  getImages( element );

  h2clog('html2canvas: Preload: Finding images');
  // load <img> images
  for (i = 0; i < imgLen; i+=1){
    methods.loadImage( domImages[i].getAttribute( "src" ) );
  }

  images.firstRun = false;
  h2clog('html2canvas: Preload: Done.');
  if ( images.numTotal === images.numLoaded ) {
    start();
  }

  return methods;

};<|MERGE_RESOLUTION|>--- conflicted
+++ resolved
@@ -125,8 +125,6 @@
       } catch(e) {
         h2clog("html2canvas: failed to get background-image - Exception: " + e.message);
       }
-<<<<<<< HEAD
-
       background_images = _html2canvas.Util.parseBackgroundImage(background_image);
       for(var imageIndex = background_images.length; imageIndex-- > 0;) {
         background_image = background_images[imageIndex];
@@ -137,7 +135,6 @@
             background_image.args.length === 0 ) {
           continue;
         }
-
         if (background_image.method === 'url') {
           src = background_image.args[0];
           methods.loadImage(src);
@@ -149,13 +146,6 @@
 
           var key = background_image.value + '/' + el.__html2canvas__id + '/' + imageIndex;
           img = _html2canvas.Generate.Gradient( background_image.value,  bounds);
-=======
-      if (background_image && background_image !== "1" && background_image !== "none") {
-        // TODO add multi image background support
-
-        if (/^(-webkit|-o|-moz|-ms|linear)-/.test( background_image )) {
-          img = _html2canvas.Generate.Gradient(background_image, _html2canvas.Util.Bounds( el ) );
->>>>>>> 7d7deca3
 
           if ( img !== undefined ){
             images[ key ] = {
